--- conflicted
+++ resolved
@@ -551,11 +551,8 @@
 		if err != nil {
 			logger.Fatal().Msgf("Error generating core dump: %v", err)
 		}
-<<<<<<< HEAD
-=======
-		
+
 		os.Exit(0)
->>>>>>> 5b2bf7fe
 	} else {
 		tgid, err := getTgid(pid)
 		if err != nil {
